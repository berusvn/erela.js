--- conflicted
+++ resolved
@@ -1,9 +1,2 @@
-<<<<<<< HEAD
 export { Manager } from './structures/Manager';
-export { Player } from './structures/Player';
-=======
-export * from "./lib/utils/Classes";
-export * from "./lib/ErelaClient";
-export * from "./lib/classes/Plugin";
-export * from "./lib/utils/Utils";
->>>>>>> ef262b07
+export { Player } from './structures/Player';